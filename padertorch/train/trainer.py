--- conflicted
+++ resolved
@@ -493,13 +493,9 @@
         # TODO: Backup OutOfMemory
         # with self.train_timer['time_per_step']:
         with timer['time_per_to_device']:
-<<<<<<< HEAD
-            example = pt.data.example_to_device(
+            example = self.model.example_to_device(
                 example, device
             )
-=======
-            example = self.model.example_to_device(example, self.device)
->>>>>>> f07b2c16
         with timer['time_per_forward']:
             model_out = model(example)
         with timer['time_per_review']:
